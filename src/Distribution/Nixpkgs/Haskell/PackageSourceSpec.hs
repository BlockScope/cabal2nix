--- conflicted
+++ resolved
@@ -6,11 +6,8 @@
 import Control.Monad
 import Control.Monad.IO.Class
 import Control.Monad.Trans.Maybe
-<<<<<<< HEAD
 import qualified Data.ByteString.Lazy.Char8 as LBS8
 import qualified Data.ByteString.Lazy.UTF8 as UTF8
-=======
->>>>>>> 30558e1d
 import Data.List ( isSuffixOf, isPrefixOf )
 import qualified Data.Map as DB
 import Data.Maybe
@@ -22,14 +19,10 @@
 import qualified Distribution.PackageDescription as Cabal
 import Distribution.PackageDescription.Parse as Cabal
 import Distribution.Text ( simpleParse, display )
-<<<<<<< HEAD
-import OpenSSL.Digest ( digest, digestByName )
+import Distribution.Version
 import qualified Hpack.Run as Hpack
 import qualified Hpack.Config as Hpack
-=======
-import Distribution.Version
 import OpenSSL.Digest ( digestString, digestByName )
->>>>>>> 30558e1d
 import System.Directory ( doesDirectoryExist, doesFileExist, createDirectoryIfMissing, getHomeDirectory, getDirectoryContents )
 import System.Exit ( exitFailure )
 import System.FilePath ( (</>), (<.>) )
@@ -42,40 +35,22 @@
   }
   deriving (Show)
 
-<<<<<<< HEAD
 getPackage :: Bool -- ^ Whether hpack should regenerate the cabal file
-           -> Maybe String -> Source -> IO Package
+           -> Maybe FilePath -> Source -> IO Package
 getPackage optHpack optHackageDB source = do
   (derivSource, ranHpack, pkgDesc) <- fetchOrFromDB optHpack optHackageDB source
   (\s -> Package s ranHpack pkgDesc) <$> maybe (sourceFromHackage (sourceHash source) (showPackageIdentifier pkgDesc) $ sourceCabalDir source) return derivSource
 
 fetchOrFromDB :: Bool -- ^ Whether hpack should regenerate the cabal file
-              -> Maybe String -> Source -> IO (Maybe DerivationSource, Bool, Cabal.GenericPackageDescription)
+              -> Maybe FilePath -> Source -> IO (Maybe DerivationSource, Bool, Cabal.GenericPackageDescription)
 fetchOrFromDB optHpack optHackageDB src
-  | "cabal://" `isPrefixOf` sourceUrl src = fmap ((,,) Nothing False) . fromDB optHackageDB . drop (length "cabal://") $ sourceUrl src
-=======
-getPackage :: Maybe FilePath -> Source -> IO Package
-getPackage optHackageDB source = do
-  (derivSource, pkgDesc) <- fetchOrFromDB optHackageDB source
-  flip Package pkgDesc <$> maybe (sourceFromHackage (sourceHash source) (showPackageIdentifier pkgDesc) $ sourceCabalDir source) return derivSource
-
-fetchOrFromDB :: Maybe FilePath -> Source -> IO (Maybe DerivationSource, Cabal.GenericPackageDescription)
-fetchOrFromDB optHackageDB src
   | "cabal://" `isPrefixOf` sourceUrl src = fromDB optHackageDB . drop (length "cabal://") $ sourceUrl src
->>>>>>> 30558e1d
   | otherwise                             = do
     r <- fetch (\dir -> cabalFromPath optHpack (dir </> sourceCabalDir src)) src
     case r of
-<<<<<<< HEAD
-      Nothing ->
-        hPutStrLn stderr "*** failed to fetch source. Does the URL exist?" >> exitFailure
+      Nothing -> fail "Failed to fetch source. Does the URL exist?"
       Just (derivSource, (externalSource, ranHpack, pkgDesc)) -> do
         return (derivSource <$ guard externalSource, ranHpack, pkgDesc)
-=======
-      Nothing -> fail "Failed to fetch source. Does the URL exist?"
-      Just (derivSource, (externalSource, pkgDesc)) -> do
-        return (derivSource <$ guard externalSource, pkgDesc)
->>>>>>> 30558e1d
 
 fromDB :: Maybe FilePath -> String -> IO (Maybe DerivationSource, Cabal.GenericPackageDescription)
 fromDB optHackageDB pkg = do
@@ -177,16 +152,11 @@
 cabalFromDirectory False dir = do
   cabals <- liftIO $ getDirectoryContents dir >>= filterM doesFileExist . map (dir </>) . filter (".cabal" `isSuffixOf`)
   case cabals of
-<<<<<<< HEAD
     [] -> do
       liftIO $ hPutStrLn stderr "*** found zero cabal files. Trying hpack..."
       hpackDirectory dir
     [cabalFile] -> (,) False <$> cabalFromFile True cabalFile
-    _       -> liftIO $ hPutStrLn stderr ("*** found more than one cabal file (" ++ show cabals ++ "). Exiting.") >> exitFailure
-=======
-    [cabalFile] -> cabalFromFile True cabalFile
-    _       -> liftIO $ fail ("Found zero or more than one cabal files: " ++ show cabals ++ ". Exiting.")
->>>>>>> 30558e1d
+    _       -> liftIO $ fail ("*** found more than one cabal file (" ++ show cabals ++ "). Exiting.")
 
 handleIO :: (Exception.IOException -> IO a) -> IO a -> IO a
 handleIO = Exception.handle
